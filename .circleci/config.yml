# This CircleCI workflow builds our documentation into HTML pages.
# The generated pages are viewable as artifacts in CircleCI.
# CircleCI can be run on PRs from forks & allows viewing stored artifacts
# without download. Azure Pipelines and GitHub Actions currently don't
# support certain actions on PRs from forks so we can't use them for this.

version: 2.0

jobs:
  build-doc:
    docker:
      - image: circleci/python:3.7.3-stretch

    working_directory: ~/tmp-fairlearn
    steps:
      # check out PR branch
      - checkout

      - run:
          name: Upgrade pip, setuptools, and wheel before installing other dependencies
          command: sudo python -m pip install --upgrade pip setuptools wheel
      
      - run:
          name: 'Install required packages'
          command: sudo pip install -r requirements.txt
      
      - run:
<<<<<<< HEAD
          name: 'Build'
          command: python -m sphinx -b html -j auto docs docs/_build/html
          no_output_timeout: 30m
=======
          name: 'Build doctest'
          command: python -m sphinx -b doctest -n -j auto docs docs/_build/html

      - run:
          name: 'Build html'
          command: python -m sphinx -b html -n -j auto docs docs/_build/html
>>>>>>> 23d1ee30

      - persist_to_workspace:
          root: docs/_build
          paths: html
      
      # additionally store artifacts to make them viewable in the CircleCI UX
      - store_artifacts:
          path: docs/_build/html
      
  deploy-doc:
    docker:
      - image: node:14.0.0-stretch  # npm required for gh-pages

    steps:
      - checkout
 
      - add_ssh_keys:
          # To generate a key run the following in git bash (on Windows):
          # ssh-keygen -t rsa -m pem -C "ci-build@fairlearn.org"
          # Do not add a passphrase.
          # Upload public key as a deploy key to the website repository.
          # Upload private key to CircleCI as an SSH key at
          # https://app.circleci.com/settings/project/github/fairlearn/fairlearn#ssh.
          fingerprints:  # fingerprint of deploy (public) key
            - "b5:72:60:33:2a:d4:bb:28:0d:36:23:86:74:d3:c6:10"

      - attach_workspace:
          at: docs/_build
      
      - run:
          # By default GitHub attempts jekyll builds.
          # Instead, we want the webpage to just point at index.html
          name: Disable jekyll builds
          command: touch docs/_build/html/.nojekyll

      - run:
          name: 'Install gh-pages and configure dependencies'
          command: |
            npm install -g --silent gh-pages@2.0.1
            git config user.email "ci-build@fairlearn.org"
            git config user.name "ci-build"

      - run:
          name: 'Push to GitHub Pages repository'
          command: gh-pages --dotfiles --message "Updates" --dist docs/_build/html --repo https://github.com/fairlearn/fairlearn.github.io.git --branch master

# This workflow defines the ordering, in this case build-doc needs to happen
# before deploy-doc.
workflows:
  version: 2
  build-webpage:
    jobs:
      - build-doc
      - deploy-doc:
          requires:
            - build-doc
          filters:
            branches:
              only: master  # don't deploy to GitHub pages from other branches<|MERGE_RESOLUTION|>--- conflicted
+++ resolved
@@ -25,18 +25,13 @@
           command: sudo pip install -r requirements.txt
       
       - run:
-<<<<<<< HEAD
-          name: 'Build'
-          command: python -m sphinx -b html -j auto docs docs/_build/html
-          no_output_timeout: 30m
-=======
           name: 'Build doctest'
           command: python -m sphinx -b doctest -n -j auto docs docs/_build/html
 
       - run:
           name: 'Build html'
           command: python -m sphinx -b html -n -j auto docs docs/_build/html
->>>>>>> 23d1ee30
+          no_output_timeout: 30m
 
       - persist_to_workspace:
           root: docs/_build
